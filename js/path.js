// Copyright 2014 Todd Fleming
//
// This file is part of jscut.
//
// jscut is free software: you can redistribute it and/or modify
// it under the terms of the GNU General Public License as published by
// the Free Software Foundation, either version 3 of the License, or
// (at your option) any later version.
//
// jscut is distributed in the hope that it will be useful,
// but WITHOUT ANY WARRANTY; without even the implied warranty of
// MERCHANTABILITY or FITNESS FOR A PARTICULAR PURPOSE.  See the
// GNU General Public License for more details.
//
// You should have received a copy of the GNU General Public License
// along with jscut.  If not, see <http://www.gnu.org/licenses/>.

var jscut = jscut || {};
jscut.priv = jscut.priv || {};
jscut.priv.path = jscut.priv.path || {};

(function () {
    "use strict";
    jscut.priv.path.inchToClipperScale = 100000;                           // Scale inch to Clipper
    jscut.priv.path.cleanPolyDist = jscut.priv.path.inchToClipperScale / 100000;
    jscut.priv.path.arcTolerance = jscut.priv.path.inchToClipperScale / 40000;

    // Linearize a cubic bezier. Returns ['L', x2, y2, x3, y3, ...]. The return value doesn't
    // include (p1x, p1y); it's part of the previous segment.
    function linearizeCubicBezier(p1x, p1y, c1x, c1y, c2x, c2y, p2x, p2y, minNumSegments, minSegmentLength) {
        function bez(p0, p1, p2, p3, t) {
            return (1 - t) * (1 - t) * (1 - t) * p0 + 3 * (1 - t) * (1 - t) * t * p1 + 3 * (1 - t) * t * t * p2 + t * t * t * p3;
        }

        if (p1x == c1x && p1y == c1y && p2x == c2x && p2y == c2y)
            return ['L', p2x, p2y];

        var numSegments = minNumSegments;
        while (true) {
            var x = p1x;
            var y = p1y;
            var result = ['L'];
            for (var i = 1; i <= numSegments; ++i) {
                var t = 1.0 * i / numSegments;
                var nextX = bez(p1x, c1x, c2x, p2x, t);
                var nextY = bez(p1y, c1y, c2y, p2y, t);
                if ((nextX - x) * (nextX - x) + (nextY - y) * (nextY - y) > minSegmentLength * minSegmentLength) {
                    numSegments *= 2;
                    result = null;
                    break;
                }
                result.push(nextX, nextY);
                x = nextX;
                y = nextY;
            }
            if (result)
                return result;
        }
    }

    // Linearize a path. Both the input path and the returned path are in snap.svg's format.
    // Calls alertFn with an error message and returns null if there's a problem.
    jscut.priv.path.linearizeSnapPath = function (path, minNumSegments, minSegmentLength, alertFn) {
        if (path.length < 2 || path[0].length != 3 || path[0][0] != 'M') {
            alertFn("Path does not begin with M")
            return null;
        }
        var x = path[0][1];
        var y = path[0][2];
        var result = [path[0]];
        for (var i = 1; i < path.length; ++i) {
            var subpath = path[i];
            if (subpath[0] == 'C' && subpath.length == 7) {
                result.push(linearizeCubicBezier(
                    x, y, subpath[1], subpath[2], subpath[3], subpath[4], subpath[5], subpath[6], minNumSegments, minSegmentLength));
                x = subpath[5];
                y = subpath[6];
            } else if (subpath[0] == 'M' && subpath.length == 3) {
                result.push(subpath);
                x = subpath[1];
                y = subpath[2];
            } else {
                alertFn("Subpath has an unknown prefix: " + subpath[0]);
                return null;
            }
        }
        return result;
    };

    // Get a linear path from an element in snap.svg's format. Calls alertFn with an 
    // error message and returns null if there's a problem. Returns null without calling
    // alertFn if element.type == "svg".
    jscut.priv.path.getLinearSnapPathFromElement = function (element, minNumSegments, minSegmentLength, alertFn) {
        var path = null;

        if (element.type == "svg")
            return null;
        else if (element.type == "path")
            path = element.attr("d");
        else if (element.type == "rect") {
            var x = Number(element.attr("x"));
            var y = Number(element.attr("y"));
            var w = Number(element.attr("width"));
            var h = Number(element.attr("height"));
            path = 'm' + x + ',' + y + ' ' + w + ',' + 0 + ' ' + 0 + ',' + h + ' ' + (-w) + ',' + 0 + ' ' + 0 + ',' + (-h) + ' ';
        }
        else {
            alertFn("<b>" + element.type + "</b> is not supported; try Inkscape's <strong>Object to Path</strong> command");
            return null;
        }

        if (element.attr('clip-path') != "none") {
            alertFn("clip-path is not supported");
            return null;
        }

        if (element.attr('mask') != "none") {
            alertFn("mask is not supported");
            return null;
        }

        if (path == null) {
            alertFn("path is missing");
            return;
        }

        path = Snap.path.map(path, element.transform().globalMatrix);
        path = Snap.parsePathString(path);
        path = jscut.priv.path.linearizeSnapPath(path, minNumSegments, minSegmentLength, alertFn);
        return path;
    };

    // Convert a path in snap.svg format to Clipper format. May return multiple
    // paths. Only supports linear paths. Calls alertFn with an error message
    // and returns null if there's a problem.
    jscut.priv.path.getClipperPathsFromSnapPath = function (path, pxPerInch, alertFn) {
        function getClipperPointFromSnapPoint(x, y) {
            return {
                X: Math.round(x * jscut.priv.path.inchToClipperScale / pxPerInch),
                Y: Math.round(y * jscut.priv.path.inchToClipperScale / pxPerInch)
            };
        };

        if (path.length < 2 || path[0].length != 3 || path[0][0] != 'M') {
            alertFn("Path does not begin with M");
            return null;
        }
        var currentPath = [getClipperPointFromSnapPoint(path[0][1], path[0][2])];
        var result = [currentPath];
        for (var i = 1; i < path.length; ++i) {
            var subpath = path[i];
            if (subpath[0] == 'M' && subpath.length == 3) {
                currentPath = [getClipperPointFromSnapPoint(subpath[1], subpath[2])];
                result.push(currentPath);
            } else if (subpath[0] == 'L') {
                for (var j = 0; j < (subpath.length - 1) / 2; ++j)
                    currentPath.push(getClipperPointFromSnapPoint(subpath[1 + j * 2], subpath[2 + j * 2]));
            } else {
                alertFn("Subpath has a non-linear prefix: " + subpath[0]);
                return null;
            }
        }
        return result;
    };

    // Convert a set of Clipper paths to a single snap.svg path.
    jscut.priv.path.getSnapPathFromClipperPaths = function (path, pxPerInch) {
        function pushSnapPointFromClipperPoint(a, p) {
            a.push(p.X * pxPerInch / jscut.priv.path.inchToClipperScale);
            a.push(p.Y * pxPerInch / jscut.priv.path.inchToClipperScale);
        }

        var result = [];
        for (var i = 0; i < path.length; ++i) {
            var p = path[i];
            var m = ['M'];
            pushSnapPointFromClipperPoint(m, p[0]);
            result.push(m);
            var l = ['L'];
            for (var j = 1; j < p.length; ++j)
                pushSnapPointFromClipperPoint(l, p[j]);
            result.push(l);
        }
        return result;
    };

    // Simplify and clean up Clipper geometry. fillRule is ClipperLib.PolyFillType.
    jscut.priv.path.simplifyAndClean = function (geometry, fillRule) {
        geometry = ClipperLib.Clipper.CleanPolygons(geometry, jscut.priv.path.cleanPolyDist);
        geometry = ClipperLib.Clipper.SimplifyPolygons(geometry, fillRule);
        return geometry;
    }

    // Clip Clipper geometry. clipType is a ClipperLib.ClipType constant. Returns new geometry.
    jscut.priv.path.clip = function (paths1, paths2, clipType) {
        var clipper = new ClipperLib.Clipper();
        clipper.AddPaths(paths1, ClipperLib.PolyType.ptSubject, true);
        clipper.AddPaths(paths2, ClipperLib.PolyType.ptClip, true);
        var result = [];
        clipper.Execute(clipType, result, ClipperLib.PolyFillType.pftEvenOdd, ClipperLib.PolyFillType.pftEvenOdd);
        return result;
    }

    // Return difference between to Clipper geometries. Returns new geometry.
    jscut.priv.path.diff = function (paths1, paths2) {
        return jscut.priv.path.clip(paths1, paths2, ClipperLib.ClipType.ctDifference);
    }

    // Offset Clipper geometries by amount (positive expands, negative shrinks). Returns new geometry.
<<<<<<< HEAD
    Path.offset = function (paths, amount, joinType) {
        if (typeof joinType == 'undefined')
            joinType = ClipperLib.JoinType.jtRound;

        // bug workaround: join types are swapped in ClipperLib 6.1.3.2
        if (joinType == ClipperLib.JoinType.jtSquare)
            joinType = ClipperLib.JoinType.jtMiter;
        else if (joinType == ClipperLib.JoinType.jtMiter)
            joinType = ClipperLib.JoinType.jtSquare;

        var co = new ClipperLib.ClipperOffset(2, Path.arcTolerance);
        co.AddPaths(paths, joinType, ClipperLib.EndType.etClosedPolygon);
=======
    jscut.priv.path.offset = function (paths, amount) {
        var co = new ClipperLib.ClipperOffset(2, jscut.priv.path.arcTolerance);
        co.AddPaths(paths, ClipperLib.JoinType.jtRound, ClipperLib.EndType.etClosedPolygon);
>>>>>>> 9e10d5e8
        var offsetted = [];
        co.Execute(offsetted, amount);
        offsetted = ClipperLib.Clipper.CleanPolygons(offsetted, jscut.priv.path.cleanPolyDist);
        return offsetted;
    }
})();<|MERGE_RESOLUTION|>--- conflicted
+++ resolved
@@ -207,8 +207,7 @@
     }
 
     // Offset Clipper geometries by amount (positive expands, negative shrinks). Returns new geometry.
-<<<<<<< HEAD
-    Path.offset = function (paths, amount, joinType) {
+    jscut.priv.path.offset = function (paths, amount, joinType) {
         if (typeof joinType == 'undefined')
             joinType = ClipperLib.JoinType.jtRound;
 
@@ -218,13 +217,8 @@
         else if (joinType == ClipperLib.JoinType.jtMiter)
             joinType = ClipperLib.JoinType.jtSquare;
 
-        var co = new ClipperLib.ClipperOffset(2, Path.arcTolerance);
+        var co = new ClipperLib.ClipperOffset(2, jscut.priv.path.arcTolerance);
         co.AddPaths(paths, joinType, ClipperLib.EndType.etClosedPolygon);
-=======
-    jscut.priv.path.offset = function (paths, amount) {
-        var co = new ClipperLib.ClipperOffset(2, jscut.priv.path.arcTolerance);
-        co.AddPaths(paths, ClipperLib.JoinType.jtRound, ClipperLib.EndType.etClosedPolygon);
->>>>>>> 9e10d5e8
         var offsetted = [];
         co.Execute(offsetted, amount);
         offsetted = ClipperLib.Clipper.CleanPolygons(offsetted, jscut.priv.path.cleanPolyDist);
